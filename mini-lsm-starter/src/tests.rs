--- conflicted
+++ resolved
@@ -6,12 +6,8 @@
 mod week1_day1;
 mod week1_day4;
 mod week1_day2;
-<<<<<<< HEAD
 mod week1_day5;
-mod week1_day3;
-=======
 mod week1_day3;
 
 mod week1_day4;
-mod week1_day6;
->>>>>>> 9e4a40df
+mod week1_day6;